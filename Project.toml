--- conflicted
+++ resolved
@@ -26,12 +26,8 @@
 Parameters = "0.12"
 StaticArrays = "1.2"
 StaticPolynomials = "1.3.4"
-<<<<<<< HEAD
+Tables = "1"
 ThreadSafeDicts = "0.0.2, 0.0.3"
-=======
-Tables = "1"
-ThreadSafeDicts = "0.0.2"
->>>>>>> ca21be03
 Zygote = "~0.6.10"
 julia = "1.6"
 
